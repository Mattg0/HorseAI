--- conflicted
+++ resolved
@@ -23,14 +23,10 @@
 from utils.predict_evaluator import PredictEvaluator
 from model_training.regressions.regression_enhancement import IncrementalTrainingPipeline
 from utils.ai_advisor import BettingAdvisor
-<<<<<<< HEAD
 from race_prediction.race_predict import (
     re_blend_predictions_with_dynamic_weights as reblend_predictions_func,
     predict_races_fast
 )
-=======
-from race_prediction.race_predict import re_blend_predictions_with_dynamic_weights as reblend_predictions_func
->>>>>>> aa8f0480
 
 class PipelineHelper:
     """Helper class for config management and status calculations"""
@@ -407,56 +403,10 @@
             if progress_callback:
                 progress_callback(5, "Getting races to predict...")
 
-<<<<<<< HEAD
             # Determine which races to predict
             if races_to_predict:
                 race_ids = races_to_predict
                 message_type = "specified races"
-=======
-            # Initialize prediction orchestrator (verbose=False for clean logs)
-            # Errors will still be logged with full details in failure handlers
-            predictor = PredictionOrchestrator(verbose=False)
-            
-            # Get model information for diagnostics (only shown on failures)
-            model_info = predictor.get_model_info()
-            models_loaded = model_info.get('legacy_models', {}).get('models_loaded', {})
-            model_weights = model_info.get('legacy_models', {})
-
-            if progress_callback:
-                progress_callback(10, "Getting races to predict...")
-
-            # Get races to predict
-            if races_to_predict:
-                # Predict specific races
-                total_races = len(races_to_predict)
-                predicted_count = 0
-
-                for i, comp in enumerate(races_to_predict):
-                    if progress_callback:
-                        progress = 10 + (i / total_races) * 80
-                        progress_callback(int(progress), f"Predicting race {comp}...")
-
-                    try:
-                        result = predictor.predict_race(comp)
-                        if result.get('status') == 'success':
-                            predicted_count += 1
-                        else:
-                            # Log failure with diagnostic info
-                            error_msg = result.get('message', 'Unknown error')
-                            print(f"❌ PREDICTION FAILED for race {comp}")
-                            print(f"   Error: {error_msg}")
-                            print(f"   Models: RF={models_loaded.get('rf', False)}, TabNet={models_loaded.get('tabnet', False)}")
-                            print(f"   Weights: RF={model_weights.get('rf_weight', 0):.1f}, TabNet={model_weights.get('tabnet_weight', 0):.1f}")
-                    except Exception as e:
-                        # Log exception with full diagnostic info
-                        print(f"❌ EXCEPTION predicting race {comp}")
-                        print(f"   Error: {str(e)}")
-                        print(f"   Models: RF={models_loaded.get('rf', False)}, TabNet={models_loaded.get('tabnet', False)}")
-                        print(f"   Weights: RF={model_weights.get('rf_weight', 0):.1f}, TabNet={model_weights.get('tabnet_weight', 0):.1f}")
-                        import traceback
-                        print(f"   Traceback: {traceback.format_exc()}")
-                        continue
->>>>>>> aa8f0480
             else:
                 # Predict races based on force_reprediction flag
                 if force_reprediction:
@@ -540,27 +490,10 @@
                         if result.get('status') == 'success':
                             predicted_count += 1
                         else:
-<<<<<<< HEAD
                             error_msg = result.get('message', 'Unknown error')
                             print(f"❌ PREDICTION FAILED for race {comp}: {error_msg}")
                     except Exception as e:
                         print(f"❌ EXCEPTION predicting race {comp}: {str(e)}")
-=======
-                            # Log failure with diagnostic info
-                            error_msg = result.get('message', 'Unknown error')
-                            print(f"❌ PREDICTION FAILED for race {comp}")
-                            print(f"   Error: {error_msg}")
-                            print(f"   Models: RF={models_loaded.get('rf', False)}, TabNet={models_loaded.get('tabnet', False)}")
-                            print(f"   Weights: RF={model_weights.get('rf_weight', 0):.1f}, TabNet={model_weights.get('tabnet_weight', 0):.1f}")
-                    except Exception as e:
-                        # Log exception with full diagnostic info
-                        print(f"❌ EXCEPTION predicting race {comp}")
-                        print(f"   Error: {str(e)}")
-                        print(f"   Models: RF={models_loaded.get('rf', False)}, TabNet={models_loaded.get('tabnet', False)}")
-                        print(f"   Weights: RF={model_weights.get('rf_weight', 0):.1f}, TabNet={model_weights.get('tabnet_weight', 0):.1f}")
-                        import traceback
-                        print(f"   Traceback: {traceback.format_exc()}")
->>>>>>> aa8f0480
                         continue
 
                 if progress_callback:
@@ -625,19 +558,11 @@
                 progress_callback(100, "Re-blending complete!")
 
             return {
-<<<<<<< HEAD
                 'success': True,
                 'races_processed': races_processed,
                 'horses_updated': horses_updated,
                 'races_detail': races_detail,
                 'message': f"Successfully re-blended {races_processed} races ({horses_updated} horses) with dynamic weights"
-=======
-                "success": True,
-                "message": f"Predictions completed: {predicted_count}/{len(races_to_predict)} successful",
-                "predicted_count": predicted_count,
-                "total_races": len(races_to_predict),
-                "model_info": model_info  # Include full model info in response
->>>>>>> aa8f0480
             }
 
         except Exception as e:
@@ -1233,7 +1158,6 @@
                                    race_filters: Dict[str, Any] = None) -> Dict[str, Any]:
         """Load race predictions and metadata for weight analysis - simplified approach"""
         try:
-<<<<<<< HEAD
             from utils.env_setup import AppConfig
             import sqlite3
             import pandas as pd
@@ -1283,28 +1207,11 @@
             races_df = pd.read_sql_query(query, conn, params=params)
 
             if races_df.empty:
-=======
-            # Get race data and predictions
-            race_fetcher = RaceFetcher()
-            race_data = race_fetcher.get_race_by_comp(race_comp)
-            
-            if not race_data:
-                return {
-                    "success": False,
-                    "message": f"Race {race_comp} not found"
-                }
-            
-            # Get prediction results from race data
-            prediction_results = race_data.get('prediction_results')
-            
-            if not prediction_results:
->>>>>>> aa8f0480
                 return {
                     "success": False,
                     "error": "No races found",
                     "message": "No races with results found in the specified date range"
                 }
-<<<<<<< HEAD
 
             # For each race: get predictions and create mapping
             race_data = []
@@ -1390,30 +1297,6 @@
                     'actual_positions': actual_positions  # numero → position
                 })
 
-=======
-            
-            # Parse prediction results if they're stored as JSON string
-            if isinstance(prediction_results, str):
-                try:
-                    prediction_results = json.loads(prediction_results)
-                except json.JSONDecodeError:
-                    return {
-                        "success": False,
-                        "message": f"Invalid prediction results format for race {race_comp}"
-                    }
-            
-            # Get previous results for context
-            evaluator = PredictEvaluator()
-            previous_results = evaluator.evaluate_all_races()
-            previous_results_dict = self._format_results_for_advisor(previous_results, {}, {})
-            
-            # Initialize AI advisor (will use config if lm_studio_url is None)
-            advisor = BettingAdvisor(lm_studio_url=lm_studio_url, verbose=verbose)
-            
-            # Get AI race advice
-            ai_advice = advisor.analyze_race_prediction(race_data, prediction_results, previous_results_dict)
-            
->>>>>>> aa8f0480
             return {
                 "success": True,
                 "race_data": race_data,
@@ -1501,7 +1384,6 @@
                     'total_races': total_races
                 })
 
-<<<<<<< HEAD
             return {
                 "success": True,
                 "results": results,
@@ -1517,120 +1399,6 @@
 
     def analyze_by_race_characteristics(self, data_df, optimal_weights: Dict[str, float] = None) -> Dict[str, Any]:
         """Analyze performance breakdown by race characteristics"""
-=======
-    def get_prediction_model_info(self) -> Dict[str, Any]:
-        """Get comprehensive information about all prediction models"""
-        try:
-            # Get model paths directly from config without requiring PredictionOrchestrator
-            model_paths = self.get_model_paths()
-
-            # Get blend configuration from config (with fallbacks)
-            blend_config = {}
-            if self._config_data:
-                blend_config = self._config_data.get('blend', {
-                    'rf_weight': 0.5,
-                    'tabnet_weight': 0.5,
-                    'optimal_mae': 11.78
-                })
-
-            # Check if model files actually exist
-            import os
-            rf_ready = False
-            tabnet_ready = False
-
-            if 'rf' in model_paths:
-                rf_model_file = f"{model_paths['rf']}/rf_model.joblib"
-                rf_ready = os.path.exists(rf_model_file)
-
-            if 'tabnet' in model_paths:
-                tabnet_model_file = f"{model_paths['tabnet']}/tabnet_model.zip"
-                tabnet_ready = os.path.exists(tabnet_model_file)
-
-            # Format simplified model information
-            prediction_info = {
-                'ensemble_type': 'RF + TabNet Ensemble',
-                'blend_weights': {
-                    'rf_weight': blend_config.get('rf_weight', 0.5),
-                    'tabnet_weight': blend_config.get('tabnet_weight', 0.5)
-                },
-                'optimal_mae': blend_config.get('optimal_mae', 11.78),
-                'model_status': {
-                    'rf_loaded': rf_ready,
-                    'tabnet_loaded': tabnet_ready
-                },
-                'model_paths': model_paths,
-                'system_status': 'ready' if (rf_ready and tabnet_ready) else 'partial' if (rf_ready or tabnet_ready) else 'no_models'
-            }
-
-            return {
-                "success": True,
-                "message": "Model information retrieved successfully",
-                "prediction_info": prediction_info
-            }
-
-        except Exception as e:
-            # Enhanced error handling with fallback information
-            error_msg = str(e)
-
-            return {
-                "success": False,
-                "error": error_msg,
-                "message": f"Could not retrieve model information: {error_msg}",
-                "prediction_info": {
-                    "ensemble_type": "RF + TabNet Ensemble",
-                    "blend_weights": {
-                        "rf_weight": 0.5,
-                        "tabnet_weight": 0.5
-                    },
-                    "model_status": {
-                        "rf_loaded": False,
-                        "tabnet_loaded": False
-                    },
-                    "model_paths": self.get_model_paths(),
-                    "system_status": "error"
-                }
-            }
-    
-    def _check_alternative_models(self) -> Dict[str, bool]:
-        """Check if alternative model files exist"""
-        model_status = {
-            'transformer_loaded': False,
-            'ensemble_loaded': False
-        }
-        
-        try:
-            models_dir = Path("models")
-            if models_dir.exists():
-                # Check for transformer model files
-                transformer_files = list(models_dir.glob("*transformer*.h5")) + list(models_dir.glob("*transformer*.keras"))
-                model_status['transformer_loaded'] = len(transformer_files) > 0
-                
-                # Check for ensemble model files (pickle files)
-                ensemble_files = list(models_dir.glob("*ensemble*.pkl")) + list(models_dir.glob("*ensemble*.joblib"))
-                model_status['ensemble_loaded'] = len(ensemble_files) > 0
-                
-        except Exception as e:
-            print(f"Warning: Could not check alternative model status: {e}")
-            
-        return model_status
-    
-    def _get_overall_system_status(self, legacy_model_info: Dict, alt_model_status: Dict) -> str:
-        """Determine overall system status"""
-        legacy_loaded = any(legacy_model_info.get(k, False) for k in ['has_rf', 'has_lstm', 'has_tabnet'])
-        alt_loaded = any(alt_model_status.values())
-        
-        if legacy_loaded and alt_loaded:
-            return 'full_operational'
-        elif legacy_loaded:
-            return 'legacy_operational'
-        elif alt_loaded:
-            return 'alternative_operational'
-        else:
-            return 'no_models_loaded'
-
-    def get_ai_quinte_advice(self, lm_studio_url: str = None, verbose: bool = False) -> Dict[str, Any]:
-        """Get AI betting advice specifically focused on quinte races with 3 refined recommendations"""
->>>>>>> aa8f0480
         try:
             import numpy as np
 
@@ -1697,323 +1465,6 @@
             return {
                 "success": False,
                 "error": str(e),
-<<<<<<< HEAD
-=======
-                "message": f"Failed to get AI quinte betting advice: {str(e)}"
-            }
-
-    def load_weight_analysis_data(self, date_from: str = None, date_to: str = None,
-                                   race_filters: Dict[str, Any] = None) -> Dict[str, Any]:
-        """Load race predictions and metadata for weight analysis - simplified approach"""
-        try:
-            from utils.env_setup import AppConfig
-            import sqlite3
-            import pandas as pd
-            import json
-
-            config = AppConfig()
-            db_path = config.get_active_db_path()
-            conn = sqlite3.connect(db_path)
-
-            # Get races with actual results (not pending)
-            query = """
-                SELECT comp, jour, typec, dist, partant, hippo, cheque, actual_results
-                FROM daily_race
-                WHERE actual_results IS NOT NULL
-                  AND actual_results != 'pending'
-                  AND actual_results != ''
-            """
-
-            params = []
-            if date_from:
-                query += " AND date(jour) >= ?"
-                params.append(date_from)
-            if date_to:
-                query += " AND date(jour) <= ?"
-                params.append(date_to)
-
-            if race_filters:
-                if race_filters.get('typec'):
-                    query += " AND typec = ?"
-                    params.append(race_filters['typec'])
-                if race_filters.get('min_dist'):
-                    query += " AND dist >= ?"
-                    params.append(race_filters['min_dist'])
-                if race_filters.get('max_dist'):
-                    query += " AND dist <= ?"
-                    params.append(race_filters['max_dist'])
-                if race_filters.get('min_partant'):
-                    query += " AND partant >= ?"
-                    params.append(race_filters['min_partant'])
-                if race_filters.get('max_partant'):
-                    query += " AND partant <= ?"
-                    params.append(race_filters['max_partant'])
-                if race_filters.get('hippo'):
-                    query += " AND hippo = ?"
-                    params.append(race_filters['hippo'])
-
-            races_df = pd.read_sql_query(query, conn, params=params)
-
-            if races_df.empty:
-                return {
-                    "success": False,
-                    "error": "No races found",
-                    "message": "No races with results found in the specified date range"
-                }
-
-            # For each race: get predictions and create mapping
-            race_data = []
-            skipped_no_predictions = 0
-            skipped_no_mapping = 0
-            skipped_no_results = 0
-            for _, race in races_df.iterrows():
-                comp = race['comp']
-
-                # Get the prediction_results JSON to get numero→idche mapping
-                mapping_query = """
-                    SELECT prediction_results
-                    FROM daily_race
-                    WHERE comp = ?
-                """
-                mapping_result = pd.read_sql_query(mapping_query, conn, params=[comp])
-
-                if mapping_result.empty or not mapping_result.iloc[0]['prediction_results']:
-                    skipped_no_mapping += 1
-                    continue
-
-                # Parse prediction_results to get numero→idche mapping
-                try:
-                    pred_json = json.loads(mapping_result.iloc[0]['prediction_results'])
-                    numero_to_idche = {}
-                    idche_to_numero = {}
-                    for pred in pred_json.get('predictions', []):
-                        numero = pred.get('numero')
-                        idche = pred.get('idche')
-                        if numero and idche:
-                            numero_to_idche[numero] = idche
-                            idche_to_numero[idche] = numero
-                except (json.JSONDecodeError, KeyError):
-                    skipped_no_mapping += 1
-                    continue
-
-                # Get raw RF/TabNet predictions for this race
-                pred_query = """
-                    SELECT horse_id, rf_prediction, tabnet_prediction
-                    FROM race_predictions
-                    WHERE race_id = ?
-                      AND rf_prediction IS NOT NULL
-                      AND tabnet_prediction IS NOT NULL
-                """
-
-                preds = pd.read_sql_query(pred_query, conn, params=[comp])
-
-                if preds.empty:
-                    skipped_no_predictions += 1
-                    continue
-
-                # Parse actual results (formato: "11-7-8-3..." these are numeros)
-                actual_order = race['actual_results'].split('-')
-                actual_positions = {}  # numero → finishing position
-                for pos, numero_str in enumerate(actual_order, 1):
-                    try:
-                        actual_positions[int(numero_str)] = pos
-                    except ValueError:
-                        continue
-
-                # Add numero to predictions using idche→numero mapping
-                enriched_preds = []
-                for pred in preds.to_dict('records'):
-                    horse_id = pred['horse_id']
-                    numero = idche_to_numero.get(horse_id)
-                    if numero:
-                        pred['numero'] = numero
-                        enriched_preds.append(pred)
-
-                if not enriched_preds:
-                    continue
-
-                # Store race with predictions and actual results
-                race_data.append({
-                    'comp': comp,
-                    'jour': race['jour'],
-                    'typec': race['typec'],
-                    'dist': race['dist'],
-                    'partant': race['partant'],
-                    'hippo': race['hippo'],
-                    'cheque': race['cheque'],
-                    'predictions': enriched_preds,
-                    'actual_positions': actual_positions  # numero → position
-                })
-
-            return {
-                "success": True,
-                "race_data": race_data,
-                "message": f"Loaded {len(race_data)} races with predictions and results"
-            }
-
-        except Exception as e:
-            return {
-                "success": False,
-                "error": str(e),
-                "message": f"Failed to load weight analysis data: {str(e)}"
-            }
-
-    def test_weight_combinations(self, data_df, weight_step: float = 0.1) -> Dict[str, Any]:
-        """Test all RF/TabNet weight combinations and calculate metrics"""
-        try:
-            import numpy as np
-
-            results = []
-
-            # Generate weight combinations (RF + TabNet = 1.0)
-            for rf_weight in np.arange(0.0, 1.01, weight_step):
-                tabnet_weight = 1.0 - rf_weight
-
-                # Calculate blended predictions
-                data_df['blended_prediction'] = (
-                    data_df['rf_prediction'] * rf_weight +
-                    data_df['tabnet_prediction'] * tabnet_weight
-                )
-
-                # Group by race to calculate accuracy
-                races_grouped = data_df.groupby('race_comp')
-
-                winner_correct = 0
-                podium_correct = 0
-                total_races = 0
-
-                mae_list = []
-                rmse_list = []
-
-                for race_comp, race_data in races_grouped:
-                    total_races += 1
-
-                    # Sort by blended prediction
-                    race_data_sorted = race_data.sort_values('blended_prediction')
-                    race_data_sorted['predicted_position'] = range(1, len(race_data_sorted) + 1)
-
-                    # Check winner accuracy
-                    predicted_winner = race_data_sorted.iloc[0]['numero']
-                    actual_winner_data = race_data[race_data['actual_result'] == 1]
-                    if len(actual_winner_data) > 0:
-                        actual_winner = actual_winner_data.iloc[0]['numero']
-                        if predicted_winner == actual_winner:
-                            winner_correct += 1
-
-                    # Check podium accuracy (top 3)
-                    predicted_podium = set(race_data_sorted.head(3)['numero'].values)
-                    actual_podium_data = race_data[race_data['actual_result'] <= 3]
-                    if len(actual_podium_data) >= 3:
-                        actual_podium = set(actual_podium_data['numero'].values)
-                        if len(predicted_podium & actual_podium) == 3:
-                            podium_correct += 1
-
-                    # Calculate MAE and RMSE
-                    for _, row in race_data_sorted.iterrows():
-                        predicted_pos = row['predicted_position']
-                        actual_pos = row['actual_result']
-                        error = abs(predicted_pos - actual_pos)
-                        mae_list.append(error)
-                        rmse_list.append(error ** 2)
-
-                # Calculate aggregate metrics
-                winner_accuracy = winner_correct / total_races if total_races > 0 else 0
-                podium_accuracy = podium_correct / total_races if total_races > 0 else 0
-                mae = np.mean(mae_list) if mae_list else 0
-                rmse = np.sqrt(np.mean(rmse_list)) if rmse_list else 0
-
-                results.append({
-                    'rf_weight': round(rf_weight, 2),
-                    'tabnet_weight': round(tabnet_weight, 2),
-                    'winner_accuracy': winner_accuracy,
-                    'podium_accuracy': podium_accuracy,
-                    'mae': mae,
-                    'rmse': rmse,
-                    'total_races': total_races
-                })
-
-            return {
-                "success": True,
-                "results": results,
-                "message": f"Tested {len(results)} weight combinations"
-            }
-
-        except Exception as e:
-            return {
-                "success": False,
-                "error": str(e),
-                "message": f"Failed to test weight combinations: {str(e)}"
-            }
-
-    def analyze_by_race_characteristics(self, data_df, optimal_weights: Dict[str, float] = None) -> Dict[str, Any]:
-        """Analyze performance breakdown by race characteristics"""
-        try:
-            import numpy as np
-
-            if optimal_weights is None:
-                optimal_weights = {'rf_weight': 0.8, 'tabnet_weight': 0.2}
-
-            # Calculate blended predictions with optimal weights
-            data_df['blended_prediction'] = (
-                data_df['rf_prediction'] * optimal_weights['rf_weight'] +
-                data_df['tabnet_prediction'] * optimal_weights['tabnet_weight']
-            )
-
-            analysis_results = {}
-
-            # Analysis by race type (typec)
-            analysis_results['by_typec'] = self._analyze_by_characteristic(
-                data_df, 'typec', optimal_weights
-            )
-
-            # Analysis by distance buckets
-            data_df['dist_bucket'] = pd.cut(
-                data_df['dist'],
-                bins=[0, 1500, 2000, 2500, 3000, 10000],
-                labels=['<1500m', '1500-2000m', '2000-2500m', '2500-3000m', '>3000m']
-            )
-            analysis_results['by_distance'] = self._analyze_by_characteristic(
-                data_df, 'dist_bucket', optimal_weights
-            )
-
-            # Analysis by field size buckets
-            data_df['field_bucket'] = pd.cut(
-                data_df['partant'],
-                bins=[0, 8, 12, 16, 30],
-                labels=['Small (≤8)', 'Medium (9-12)', 'Large (13-16)', 'Very Large (>16)']
-            )
-            analysis_results['by_field_size'] = self._analyze_by_characteristic(
-                data_df, 'field_bucket', optimal_weights
-            )
-
-            # Analysis by purse level buckets
-            data_df['purse_bucket'] = pd.cut(
-                data_df['montant'],
-                bins=[0, 20000, 50000, 100000, 1000000],
-                labels=['Low (<20k)', 'Medium (20-50k)', 'High (50-100k)', 'Premium (>100k)']
-            )
-            analysis_results['by_purse'] = self._analyze_by_characteristic(
-                data_df, 'purse_bucket', optimal_weights
-            )
-
-            # Top 5 hippodromes by race count
-            top_hippos = data_df['hippo'].value_counts().head(5).index.tolist()
-            data_df_top_hippos = data_df[data_df['hippo'].isin(top_hippos)]
-            analysis_results['by_hippo'] = self._analyze_by_characteristic(
-                data_df_top_hippos, 'hippo', optimal_weights
-            )
-
-            return {
-                "success": True,
-                "analysis": analysis_results,
-                "message": "Race characteristic analysis completed"
-            }
-
-        except Exception as e:
-            return {
-                "success": False,
-                "error": str(e),
->>>>>>> aa8f0480
                 "message": f"Failed to analyze by race characteristics: {str(e)}"
             }
 
