--- conflicted
+++ resolved
@@ -12,14 +12,11 @@
 from utils.env_setup import AppConfig
 import plotly.express as px
 import plotly.graph_objects as go
-<<<<<<< HEAD
 
 # Add project root to path for calibration imports
 project_root = Path(__file__).parent.parent
 if str(project_root) not in sys.path:
     sys.path.insert(0, str(project_root))
-=======
->>>>>>> aa8f0480
 
 # Page configuration
 st.set_page_config(
@@ -333,70 +330,6 @@
         log_output(f"Starting re-blending for ALL races...", "info")
     else:
         log_output(f"Starting re-blending for {date}...", "info")
-<<<<<<< HEAD
-=======
-
-    def progress_callback(percentage, message):
-        if progress_bar:
-            progress_bar.progress(percentage / 100)
-        if status_text:
-            status_text.text(message)
-
-    try:
-        result = st.session_state.helper.reblend_with_dynamic_weights(
-            date=date,
-            all_races=all_races,
-            progress_callback=progress_callback
-        )
-
-        if result["success"]:
-            if progress_bar:
-                progress_bar.progress(100)
-            races_processed = result.get('races_processed', 0)
-            horses_updated = result.get('horses_updated', 0)
-
-            if races_processed == 0:
-                if status_text:
-                    status_text.text(f"No races found")
-                log_output(f"⚠️  No races with predictions found.", "warning")
-            else:
-                if status_text:
-                    status_text.text("Re-blending completed!")
-                log_output(result["message"], "success")
-                log_output(f"✅ Processed {races_processed} races, updated {horses_updated} horses", "info")
-
-                # Show per-race details if available
-                races_detail = result.get('races_detail', [])
-                if races_detail:
-                    log_output(f"\nWeight changes (first 5 races):", "info")
-                    for race_info in races_detail[:5]:
-                        race_id = race_info['race_id']
-                        horses = race_info['horses_updated']
-                        rf_w = race_info['rf_weight']
-                        tabnet_w = race_info['tabnet_weight']
-                        log_output(f"  {race_id}: {horses} horses (RF={rf_w:.2f}, TabNet={tabnet_w:.2f})", "info")
-
-            st.session_state.reblend_results = result
-        else:
-            if progress_bar:
-                progress_bar.progress(100)
-            if status_text:
-                status_text.text("Re-blending failed!")
-            log_output(result["message"], "error")
-
-    except Exception as e:
-        if progress_bar:
-            progress_bar.progress(100)
-        if status_text:
-            status_text.text("Error during re-blending!")
-        log_output(f"Re-blending error: {str(e)}", "error")
-
-
-def execute_predictions(selected_races, progress_bar, status_text, force_reprediction=False):
-    """Execute predictions using pipeline helper"""
-    prediction_type = "force reprediction" if force_reprediction else "standard prediction"
-    log_output(f"Starting race {prediction_type}...", "info")
->>>>>>> aa8f0480
 
     def progress_callback(percentage, message):
         if progress_bar:
@@ -1161,10 +1094,6 @@
                         status_indicators.append("🏁 Results")
 
                     # Handle prediction results safely
-<<<<<<< HEAD
-=======
-                    import json
->>>>>>> aa8f0480
                     predicted_arriv = "N/A"
                     if race.get("prediction_results"):
                         try:
@@ -1733,7 +1662,6 @@
                                         pass
 
                     else:
-<<<<<<< HEAD
                         st.info(f"No Quinté races found for today ({today_date})")
 
                 except Exception as e:
@@ -1811,10 +1739,6 @@
 
                 if st.button("📊 Generate Comparison Report", key="generate_comparison"):
 
-=======
-                        st.info("No races need predictions")
-                if st.button("🔁 Force Reprediction All"):
->>>>>>> aa8f0480
                     progress_bar = st.progress(0)
                     status_text = st.empty()
 
