from typing import Dict, List, Union, Optional
import pandas as pd
import numpy as np
import json
from core.calculators.musique_calculation import MusiqueFeatureExtractor
from core.calculators.phase2_feature_calculator import Phase2FeatureCalculator
from core.data_cleaning.tabnet_cleaner import TabNetDataCleaner

class FeatureCalculator:
    """
    Module de calcul des features dérivées pour les courses hippiques.
    Peut être utilisé à la fois pour l'entraînement et la prédiction.
    """
    
    @staticmethod
<<<<<<< HEAD
    def calculate_confidence_weighted_earnings(gains_carriere: float, courses_cheval: float, field_mean: float = 100000) -> float:
        """
        Calculate earnings per race with confidence weighting based on sample size.

        Horses with few races get shrunk toward field mean to prevent extreme outliers.
        Horses with many races (20+) use actual earnings per race.

        This fixes TabNet scaling issues caused by horses with minimal experience
        but high earnings creating extreme gains_par_course values.

        Args:
            gains_carriere: Total career earnings
            courses_cheval: Number of career races
            field_mean: Typical earnings per race (default 100k)

        Returns:
            Confidence-weighted earnings per race

        Examples:
            - Horse with 1 race, 675k earnings:
              Raw = 675,000, Confidence = 0.05, Result = ~67,500
            - Horse with 20 races, 150k avg:
              Raw = 150,000, Confidence = 1.0, Result = 150,000
        """
        if courses_cheval == 0:
            return 0.0

        # Ensure non-negative inputs
        gains_carriere = max(0.0, gains_carriere)
        field_mean = max(0.0, field_mean)

        # Calculate raw earnings per race
        raw_earnings_per_race = gains_carriere / courses_cheval

        # Confidence factor: 0 to 1 based on number of races
        # Plateaus at 20 races (100% confidence)
        confidence = min(courses_cheval / 20.0, 1.0)

        # Weight between individual estimate and field mean
        # Low confidence = closer to field mean
        # High confidence = use actual performance
        weighted_value = (raw_earnings_per_race * confidence) + (field_mean * (1 - confidence))

        # Final safety check
        return max(0.0, weighted_value)

    @staticmethod
    def calculate_field_mean_earnings(participants_data: list, min_races: int = 5) -> float:
        """
        Calculate field average earnings per race for context-aware weighting.

        Uses only horses with sufficient race experience for reliable estimate.

        Args:
            participants_data: List of participant dictionaries
            min_races: Minimum races required for inclusion

        Returns:
            Median earnings per race from experienced horses, or default 100k
        """
        experienced_earnings = []

        for participant in participants_data:
            gains = FeatureCalculator.safe_numeric(participant.get('gainsCarriere', 0), 0.0)
            courses = FeatureCalculator.safe_numeric(participant.get('coursescheval', 0), 0.0)

            if courses >= min_races and gains > 0:
                earnings_per_race = gains / courses
                # Cap at reasonable maximum to prevent outliers from skewing field mean
                # Use much stricter threshold for field mean calculation
                if earnings_per_race <= 300000:  # 300k per race is already very high
                    experienced_earnings.append(earnings_per_race)

        if experienced_earnings and len(experienced_earnings) >= 2:
            # Use median for robustness against remaining outliers
            return float(np.median(experienced_earnings))
        else:
            # Fallback to reasonable default for typical horse racing
            return 100000.0
=======
    def safe_numeric(value, default=0.0):
        """Safely convert value to numeric, handling various types including racing positions."""
        if pd.isna(value) or value is None:
            return default
        if isinstance(value, (int, float)):
            return float(value)
        if isinstance(value, str):
            value = value.strip().upper()
            if value in ('', 'N/A', 'NULL'):
                return default
            # Handle racing position strings
            if value in ['DAI', 'DISTANTE', 'DIST']:
                return 15.0  # Poor finish
            elif value in ['ARR', 'ARRETE', 'STOPPED']:
                return 16.0  # Did not finish
            elif value in ['TOMBE', 'FALLEN']:
                return 17.0  # Fell
            elif value in ['NP', 'NON_PARTANT', 'DID_NOT_START']:
                return 18.0  # Did not start
            try:
                return float(value)
            except ValueError:
                return 12.0  # Default for unknown strings
        return default
>>>>>>> a9b1cb1e

    @staticmethod
    def validate_earnings_features(features: Dict[str, float], feature_name: str) -> None:
        """
        Validate earnings features to catch extreme outliers that could break models.

        Args:
            features: Dictionary of calculated features
            feature_name: Name of the feature to validate

        Raises:
            AssertionError: If feature values are outside reasonable bounds
        """
        if feature_name in features:
            value = features[feature_name]

            # Validate range
            assert value >= 0, f"Negative {feature_name}: {value}"

            # With confidence weighting, values should be much more reasonable
            # But allow some flexibility for genuinely high-earning experienced horses
            if value > 500000:
                print(f"🚨 Very high {feature_name}: {value:,.0f} (confidence weighting may need adjustment)")
            elif value > 300000:
                print(f"⚠️  High {feature_name}: {value:,.0f} (monitoring)")

    @staticmethod
    def safe_numeric(value, default=0.0):
        """Safely convert value to numeric, handling various types including racing positions."""
        if pd.isna(value) or value is None:
            return default
        if isinstance(value, (int, float)):
            return float(value)
        if isinstance(value, str):
            value = value.strip().upper()
            if value in ('', 'N/A', 'NULL'):
                return default
            # Handle racing position strings
            if value in ['DAI', 'DISTANTE', 'DIST']:
                return 15.0  # Poor finish
            elif value in ['ARR', 'ARRETE', 'STOPPED']:
                return 16.0  # Did not finish
            elif value in ['TOMBE', 'FALLEN']:
                return 17.0  # Fell
            elif value in ['NP', 'NON_PARTANT', 'DID_NOT_START']:
                return 18.0  # Did not start
            try:
                return float(value)
            except ValueError:
                return 12.0  # Default for unknown strings
        return default

    @staticmethod
    def calculate_performance_ratios(participant: Dict, field_mean: float = 100000) -> Dict[str, float]:
        """
        Calcule les ratios de performance du cheval avec pondération par confiance.

        Args:
            participant: Dictionnaire contenant les données du participant
            field_mean: Moyenne de terrain pour la pondération par confiance

        Returns:
            Dict avec les ratios calculés (gains_par_course utilise la pondération par confiance)
        """
        courses_total = FeatureCalculator.safe_numeric(participant.get('coursescheval', 0), 0.0)
<<<<<<< HEAD
        gains_carriere = FeatureCalculator.safe_numeric(participant.get('gainsCarriere', 0), 0.0)
=======
>>>>>>> a9b1cb1e

        if courses_total > 0:
            ratios = {
                'ratio_victoires': FeatureCalculator.safe_numeric(participant.get('victoirescheval,', 0), 0.0) / courses_total,
                'ratio_places': FeatureCalculator.safe_numeric(participant.get('placescheval', 0), 0.0) / courses_total,
<<<<<<< HEAD
                'gains_par_course': FeatureCalculator.calculate_confidence_weighted_earnings(
                    gains_carriere, courses_total, field_mean
                )
=======
                'gains_par_course': FeatureCalculator.safe_numeric(participant.get('gainsCarriere', 0), 0.0) / courses_total
>>>>>>> a9b1cb1e
            }
        else:
            ratios = {
                'ratio_victoires': 0.0,
                'ratio_places': 0.0,
                'gains_par_course': 0.0
            }

        # Validate the critical feature that was causing TabNet issues
        FeatureCalculator.validate_earnings_features(ratios, 'gains_par_course')

        return ratios

    @staticmethod
<<<<<<< HEAD
    def calculate_phase1_career_features(participant: Dict, field_mean: float = 100000) -> Dict[str, float]:
        """
        Calculate Phase 1 career performance features with confidence weighting.

        Args:
            participant: Dictionary containing participant data
            field_mean: Field mean for confidence weighting

=======
    def calculate_phase1_career_features(participant: Dict) -> Dict[str, float]:
        """
        Calculate Phase 1 career performance features.
        
        Args:
            participant: Dictionary containing participant data
            
>>>>>>> a9b1cb1e
        Returns:
            Dict with Phase 1 career features
        """
        courses_total = FeatureCalculator.safe_numeric(participant.get('coursescheval', 0), 0.0)
        victoires = FeatureCalculator.safe_numeric(participant.get('victoirescheval', 0), 0.0)
<<<<<<< HEAD
        gains_carriere = FeatureCalculator.safe_numeric(participant.get('gainsCarriere', 0), 0.0)

        # Ensure earnings are non-negative (prevent calculation errors)
        gains_carriere = max(0.0, gains_carriere)

        features = {}

        # Career strike rate (more specific than ratio_victoires)
        features['career_strike_rate'] = victoires / courses_total if courses_total > 0 else 0.0

        # Earnings per race - now using confidence weighting to prevent TabNet scaling issues
        features['earnings_per_race'] = FeatureCalculator.calculate_confidence_weighted_earnings(
            gains_carriere, courses_total, field_mean
        ) if courses_total > 0 else 0.0

=======
        
        features = {}
        
        # Career strike rate (more specific than ratio_victoires)
        features['career_strike_rate'] = victoires / courses_total if courses_total > 0 else 0.0
        
        # Earnings per race
        gains_carriere = FeatureCalculator.safe_numeric(participant.get('gainsCarriere', 0), 0.0)
        features['earnings_per_race'] = gains_carriere / courses_total if courses_total > 0 else 0.0
        
>>>>>>> a9b1cb1e
        # Recent vs career earnings comparison
        gains_annee = FeatureCalculator.safe_numeric(participant.get('gainsAnneeEnCours', 0), 0.0)
        gains_precedente = FeatureCalculator.safe_numeric(participant.get('gainsAnneePrecedente', 0), 0.0)
        features['earnings_trend'] = (gains_annee - gains_precedente) / max(gains_precedente, 1) if gains_precedente > 0 else 0.0
<<<<<<< HEAD

        # Validate earnings features
        FeatureCalculator.validate_earnings_features(features, 'earnings_per_race')

=======
        
>>>>>>> a9b1cb1e
        return features
    
    @staticmethod
    def calculate_phase1_last_race_features(participant: Dict) -> Dict[str, float]:
        """
        Calculate Phase 1 last race performance features.
        
        Args:
            participant: Dictionary containing participant data
            
        Returns:
            Dict with last race features
        """
        features = {}
        
        # Last race performance metrics (single values for tabular models)
        last_position = FeatureCalculator.safe_numeric(participant.get('derniereplace', 10), 10.0)
        features['last_race_position_normalized'] = (last_position - 1) / 10.0
        
        last_odds = FeatureCalculator.safe_numeric(participant.get('dernierecote', 10.0), 10.0)
        features['last_race_odds_normalized'] = min(last_odds / 10.0, 3.0)
        
        # Last race competitive context
        derniers_partants = FeatureCalculator.safe_numeric(participant.get('derniernbpartants', 10), 10.0)
        features['last_race_field_size_factor'] = min(derniers_partants / 10.0, 2.0)
        
        # Distance consistency (current vs last race)
        current_dist = FeatureCalculator.safe_numeric(participant.get('dist', 2000), 2000.0)
        last_dist = FeatureCalculator.safe_numeric(participant.get('dernieredist', 2000), 2000.0)
        features['distance_consistency'] = 1.0 - abs(current_dist - last_dist) / max(current_dist, last_dist)
        
        return features
    
    @staticmethod
    def calculate_phase1_rating_features(participant: Dict) -> Dict[str, float]:
        """
        Calculate Phase 1 official rating and classification features.
        
        Args:
            participant: Dictionary containing participant data
            
        Returns:
            Dict with rating features
        """
        features = {}
        
        # VHA rating processing
        vha = FeatureCalculator.safe_numeric(participant.get('vha', 0), 0.0)
        features['vha_normalized'] = vha / 100.0 if vha > 0 else 0.0
        
        # Claiming tax progression
        current_tx = FeatureCalculator.safe_numeric(participant.get('txreclam', 0), 0.0)
        last_tx = FeatureCalculator.safe_numeric(participant.get('dernierTxreclam', 0), 0.0)
        features['claiming_tax_trend'] = (current_tx - last_tx) / max(last_tx, 1) if last_tx > 0 else 0.0
        
        # Class consistency indicator
        features['class_stability'] = 1.0 if abs(current_tx - last_tx) <= 5 else 0.5
        
        return features

    @staticmethod
    def calculate_couple_stats(participant: Dict) -> Dict[str, float]:
        """
        Calcule les statistiques du couple cheval/jockey.

        Args:
            participant: Dictionnaire contenant les données du participant

        Returns:
            Dict avec les statistiques calculées
        """
        couple_courses = FeatureCalculator.safe_numeric(participant.get('nbCourseCouple', 0), 0.0)

        if couple_courses > 0:
            stats = {
                'efficacite_couple': FeatureCalculator.safe_numeric(participant.get('nbVictCouple', 0), 0.0) / couple_courses,
                'regularite_couple': FeatureCalculator.safe_numeric(participant.get('nbPlaceCouple', 0), 0.0) / couple_courses,
                'progression_couple': FeatureCalculator.safe_numeric(participant.get('TxVictCouple', 0), 0.0) - FeatureCalculator.safe_numeric(participant.get('pourcVictCheval', 0), 0.0)
            }
        else:
            stats = {
                'efficacite_couple': 0.0,
                'regularite_couple': 0.0,
                'progression_couple': 0.0
            }

        return stats

    @staticmethod
    def calculate_hippo_stats(participant: Dict) -> Dict[str, float]:
        return {
            'perf_cheval_hippo': (
                                         FeatureCalculator.safe_numeric(participant.get('pourcVictChevalHippo', 0), 0.0) +
                                         FeatureCalculator.safe_numeric(participant.get('pourcPlaceChevalHippo', 0), 0.0)
                                 ) / 2,
            'perf_jockey_hippo': (
                                         FeatureCalculator.safe_numeric(participant.get('pourcVictJockHippo', 0), 0.0) +
                                         FeatureCalculator.safe_numeric(participant.get('pourcPlaceJockHippo', 0), 0.0)
                                 ) / 2
        }

    @staticmethod
    def calculate_blinkers_features(participant: Dict) -> Dict[str, float]:
        """
        Calculate blinkers change detection features.
        
        Args:
            participant: Participant data with blinkers fields
            
        Returns:
            Dict with blinkers features
        """
        features = {}
        
        # Get blinkers data
        oeil_first_time = participant.get('oeilFirstTime', False)
        current_blinkers = participant.get('oeil', '')
        previous_blinkers = participant.get('dernierOeil', '')
        
        # Convert boolean field properly
        if isinstance(oeil_first_time, (str, int)):
            oeil_first_time = bool(int(oeil_first_time)) if str(oeil_first_time).isdigit() else False
        
        # Clean blinkers data
        current_blinkers = str(current_blinkers).strip().upper() if current_blinkers else ''
        previous_blinkers = str(previous_blinkers).strip().upper() if previous_blinkers else ''
        
        # First-time blinkers (high-impact positive angle)
        features['blinkers_first_time'] = float(oeil_first_time)
        
        # Current blinkers type
        features['has_blinkers'] = float(bool(current_blinkers and current_blinkers != 'NONE'))
        features['has_standard_blinkers'] = float(current_blinkers == 'O')
        features['has_australian_blinkers'] = float(current_blinkers == 'A')
        
        # Blinkers changes
        blinkers_added = bool(current_blinkers and not previous_blinkers)
        blinkers_removed = bool(previous_blinkers and not current_blinkers)
        blinkers_type_changed = bool(
            current_blinkers and previous_blinkers and 
            current_blinkers != previous_blinkers
        )
        
        features['blinkers_added'] = float(blinkers_added)
        features['blinkers_removed'] = float(blinkers_removed) 
        features['blinkers_type_changed'] = float(blinkers_type_changed)
        features['blinkers_any_change'] = float(blinkers_added or blinkers_removed or blinkers_type_changed)
        
        # High-impact blinkers changes (known positive angles)
        features['blinkers_high_impact_change'] = float(
            oeil_first_time or blinkers_added or 
            (blinkers_type_changed and current_blinkers in ['O', 'A'])
        )
        
        return features

    @staticmethod  
    def calculate_shoeing_features(participant: Dict) -> Dict[str, float]:
        """
        Calculate shoeing change detection features.
        
        Args:
            participant: Participant data with shoeing fields
            
        Returns:
            Dict with shoeing features
        """
        features = {}
        
        # Get shoeing data
        def_first_time = participant.get('defFirstTime', False)
        current_shoeing = participant.get('defoeil', '')
        previous_shoeing = participant.get('defoeilPrec', '')
        
        # Convert boolean field properly
        if isinstance(def_first_time, (str, int)):
            def_first_time = bool(int(def_first_time)) if str(def_first_time).isdigit() else False
        
        # Clean shoeing data
        current_shoeing = str(current_shoeing).strip().upper() if current_shoeing else ''
        previous_shoeing = str(previous_shoeing).strip().upper() if previous_shoeing else ''
        
        # First-time shoeing changes
        features['shoeing_first_time'] = float(def_first_time)
        
        # Current shoeing pattern analysis
        features['fully_shod'] = float(current_shoeing == 'FF')  # Front and back
        features['front_shod_only'] = float(current_shoeing in ['FD', 'FP'])  # Front shod
        features['back_shod_only'] = float(current_shoeing in ['DF', 'PF'])  # Back shod
        features['barefoot'] = float(current_shoeing in ['DD', 'PP'])  # No shoes
        
        # Shoeing changes
        shoeing_changed = bool(
            current_shoeing and previous_shoeing and 
            current_shoeing != previous_shoeing
        )
        
        # Significant shoeing changes (high impact)
        barefoot_to_shod = bool(
            previous_shoeing in ['DD', 'PP', ''] and 
            current_shoeing in ['FF', 'FD', 'DF', 'FP', 'PF', 'FP']
        )
        
        shod_to_barefoot = bool(
            previous_shoeing in ['FF', 'FD', 'DF', 'FP', 'PF'] and
            current_shoeing in ['DD', 'PP']
        )
        
        # Major pattern changes
        major_shoeing_change = bool(
            (previous_shoeing == 'DD' and current_shoeing == 'FF') or  # Barefoot to fully shod
            (previous_shoeing == 'FF' and current_shoeing == 'DD') or  # Fully shod to barefoot  
            (previous_shoeing == 'PP' and current_shoeing == 'FF') or  # Pads to shoes
            def_first_time  # First time change always significant
        )
        
        features['shoeing_changed'] = float(shoeing_changed)
        features['barefoot_to_shod'] = float(barefoot_to_shod)
        features['shod_to_barefoot'] = float(shod_to_barefoot)
        features['major_shoeing_change'] = float(major_shoeing_change)
        
        # Shoeing complexity score (more complex = higher score)
        shoeing_complexity_map = {
            'DD': 0,  # Barefoot
            'PP': 0,  # Pads only
            'FD': 1,  # Front shoes only
            'DF': 1,  # Back shoes only  
            'FP': 2,  # Front shoes, back pads
            'PF': 2,  # Front pads, back shoes
            'FF': 3   # Full shoes
        }
        
        features['shoeing_complexity'] = float(shoeing_complexity_map.get(current_shoeing, 0))
        
        return features

    @staticmethod
    def calculate_equipment_impact_features(participant: Dict) -> Dict[str, float]:
        """
        Calculate combined equipment impact features.
        
        Args:
            participant: Participant data
            
        Returns:
            Dict with combined equipment features
        """
        # Get individual equipment features
        blinkers_features = FeatureCalculator.calculate_blinkers_features(participant)
        shoeing_features = FeatureCalculator.calculate_shoeing_features(participant)
        
        features = {}
        
        # Multiple equipment changes in same race (high impact)
        multiple_changes = (
            blinkers_features['blinkers_any_change'] + 
            shoeing_features['shoeing_changed']
        )
        features['multiple_equipment_changes'] = float(multiple_changes >= 2)
        
        # Equipment change momentum score
        momentum_score = 0
        
        # Blinkers momentum
        if blinkers_features['blinkers_first_time']:
            momentum_score += 3  # Highest impact
        elif blinkers_features['blinkers_added']:
            momentum_score += 2
        elif blinkers_features['blinkers_type_changed']:
            momentum_score += 1
        
        # Shoeing momentum  
        if shoeing_features['shoeing_first_time']:
            momentum_score += 2
        elif shoeing_features['major_shoeing_change']:
            momentum_score += 2
        elif shoeing_features['shoeing_changed']:
            momentum_score += 1
        
        features['equipment_momentum_score'] = float(momentum_score)
        features['high_equipment_momentum'] = float(momentum_score >= 3)
        
        # Combined first-time equipment changes (extremely rare and high-impact)
        features['multiple_first_time_changes'] = float(
            blinkers_features['blinkers_first_time'] + 
            shoeing_features['shoeing_first_time'] >= 2
        )
        
        # Equipment optimization indicator (positive changes)
        optimization_score = 0
        if blinkers_features['blinkers_first_time'] or blinkers_features['blinkers_added']:
            optimization_score += 1
        if shoeing_features['barefoot_to_shod']:
            optimization_score += 1
        if shoeing_features['shoeing_complexity'] > 1:  # More complex shoeing
            optimization_score += 1
            
        features['equipment_optimization_score'] = float(optimization_score)
        
        return features

    @staticmethod
    def calculate_all_features(df):
        """
        Calcule toutes les features dérivées pour chaque participant dans le DataFrame.

        Args:
            df: DataFrame contenant les données brutes des participants

        Returns:
            DataFrame avec toutes les features calculées ajoutées
        """
        # Créer une copie du DataFrame pour éviter de modifier l'original
        result_df = df.copy()
        
        # Apply comprehensive data cleaning for TabNet compatibility
        cleaner = TabNetDataCleaner()
        result_df = cleaner.comprehensive_data_cleaning(result_df, verbose=False)

        # Apply comprehensive data cleaning for TabNet compatibility
        cleaner = TabNetDataCleaner()
        result_df = cleaner.comprehensive_data_cleaning(result_df, verbose=False)

        # Calculate field mean earnings for confidence weighting
        # This helps prevent extreme outliers from breaking TabNet scaling
        participants_list = result_df.to_dict('records')
        field_mean = FeatureCalculator.calculate_field_mean_earnings(participants_list)

        if len(result_df) > 0:
            print(f"🏇 Field mean earnings per race: {field_mean:,.0f} (from {len(participants_list)} horses)")

        # Itérer sur chaque ligne du DataFrame
        for index, participant_row in result_df.iterrows():
            # Extraire le participant comme un dictionnaire
            participant = participant_row.to_dict()

            # Calculer les ratios de performance avec pondération par confiance
            ratios = FeatureCalculator.calculate_performance_ratios(participant, field_mean)
            for key, value in ratios.items():
                result_df.at[index, key] = value

            # Calculer les statistiques de couple
            couple_stats = FeatureCalculator.calculate_couple_stats(participant)
            for key, value in couple_stats.items():
                result_df.at[index, key] = value

            # Calculer les statistiques d'hippodrome
            hippo_stats = FeatureCalculator.calculate_hippo_stats(participant)
            for key, value in hippo_stats.items():
                result_df.at[index, key] = value

            # Calculer les features d'équipement (blinkers)
            blinkers_features = FeatureCalculator.calculate_blinkers_features(participant)
            for key, value in blinkers_features.items():
                result_df.at[index, key] = value

            # Calculer les features d'équipement (shoeing)
            shoeing_features = FeatureCalculator.calculate_shoeing_features(participant)
            for key, value in shoeing_features.items():
                result_df.at[index, key] = value

            # Calculer les features d'impact combiné d'équipement
            equipment_impact_features = FeatureCalculator.calculate_equipment_impact_features(participant)
            for key, value in equipment_impact_features.items():
                result_df.at[index, key] = value

<<<<<<< HEAD
            # Phase 1: Calculer les features de carrière avec pondération par confiance
            phase1_career_features = FeatureCalculator.calculate_phase1_career_features(participant, field_mean)
=======
            # Phase 1: Calculer les features de carrière
            phase1_career_features = FeatureCalculator.calculate_phase1_career_features(participant)
>>>>>>> a9b1cb1e
            for key, value in phase1_career_features.items():
                result_df.at[index, key] = value

            # Phase 1: Calculer les features de dernière course
            phase1_last_race_features = FeatureCalculator.calculate_phase1_last_race_features(participant)
            for key, value in phase1_last_race_features.items():
                result_df.at[index, key] = value

            # Phase 1: Calculer les features de rating/classification
            phase1_rating_features = FeatureCalculator.calculate_phase1_rating_features(participant)
            for key, value in phase1_rating_features.items():
                result_df.at[index, key] = value

            # Extraire les features de la musique cheval
            cheval_musique_extractor = MusiqueFeatureExtractor()
            che_musique_stats = cheval_musique_extractor.extract_features(participant['musiqueche'], df.at[index, 'typec'])

            # Correct way to access nested dictionaries
            # Add 'global' features
            for key, value in che_musique_stats['global'].items():
                column_name = f"che_global_{key}"  # Create prefixed column name
                result_df.at[index, column_name] = value

            # Add 'weighted' features
            for key, value in che_musique_stats['weighted'].items():
                column_name = f"che_weighted_{key}"  # Create prefixed column name
                result_df.at[index, column_name] = value

            # Add 'by_type' features if any exist
            for type_key, type_values in che_musique_stats['by_type'].items():
                column_name = f"che_bytype_{type_key}"
                result_df.at[index, column_name] = type_values
            # Extraire les features de la musique jockey
            jockey_musique_extractor = MusiqueFeatureExtractor()
            # Use jockey musique field if available, fallback to horse musique
            jockey_musique = participant.get('musiquejoc', participant.get('musiqueche', ''))
            joc_musique_stats = jockey_musique_extractor.extract_features(jockey_musique,
                                                                                  df.at[index, 'typec'])

            # Correct way to access nested dictionaries
            # Add 'global' features
            for key, value in joc_musique_stats['global'].items():
                        column_name = f"joc_global_{key}"  # Create prefixed column name
                        result_df.at[index, column_name] = value

                    # Add 'weighted' features
            for key, value in joc_musique_stats['weighted'].items():
                column_name = f"joc_weighted_{key}"  # Create prefixed column name
                result_df.at[index, column_name] = value

                # Add 'by_type' features if any exist
            for type_key, type_values in joc_musique_stats['by_type'].items():
                column_name = f"joc_bytype_{type_key}"
                result_df.at[index, column_name] = type_values

            # Phase 2: Calculate advanced derived features
            # Extract race-level information for Phase 2 features
            race_info = {
                'cheque': participant.get('cheque', 0),
                'partant': participant.get('partant', 0), 
                'dist': participant.get('dist', 0),
                'handicap_level_score': participant.get('handicap_level_score', 0)
            }
            
            phase2_features = Phase2FeatureCalculator.calculate_all_phase2_features(participant, race_info)
            for key, value in phase2_features.items():
                result_df.at[index, key] = value

        return result_df


def main():
    """
    Exemple d'utilisation du calculateur de features.
    """
    # Exemple avec des données de test
    test_participant = {
        'coursescheval': 10,
        'victoirescheval': 2,
        'placescheval': 5,
        'gainsCarriere': 100000,
        'musiqueche': '1 3 2 4 5',
        'nbCourseCouple': 5,
        'nbVictCouple': 1,
        'nbPlaceCouple': 3,
        'TxVictCouple': 20.0,
        'pourcVictCheval': 15.0,
        'pourcVictChevalHippo': 25.0,
        'pourcPlaceChevalHippo': 50.0,
        'pourcVictJockHippo': 30.0,
        'pourcPlaceJockHippo': 60.0
    }

    # Calculer les features
    features = FeatureCalculator.calculate_all_features(test_participant)

    # Afficher les résultats
    print("Features calculées:")
    for feature_name, value in features.items():
        print(f"{feature_name}: {value}")


if __name__ == "__main__":
    main()<|MERGE_RESOLUTION|>--- conflicted
+++ resolved
@@ -13,7 +13,6 @@
     """
     
     @staticmethod
-<<<<<<< HEAD
     def calculate_confidence_weighted_earnings(gains_carriere: float, courses_cheval: float, field_mean: float = 100000) -> float:
         """
         Calculate earnings per race with confidence weighting based on sample size.
@@ -93,7 +92,33 @@
         else:
             # Fallback to reasonable default for typical horse racing
             return 100000.0
-=======
+
+    @staticmethod
+    def validate_earnings_features(features: Dict[str, float], feature_name: str) -> None:
+        """
+        Validate earnings features to catch extreme outliers that could break models.
+
+        Args:
+            features: Dictionary of calculated features
+            feature_name: Name of the feature to validate
+
+        Raises:
+            AssertionError: If feature values are outside reasonable bounds
+        """
+        if feature_name in features:
+            value = features[feature_name]
+
+            # Validate range
+            assert value >= 0, f"Negative {feature_name}: {value}"
+
+            # With confidence weighting, values should be much more reasonable
+            # But allow some flexibility for genuinely high-earning experienced horses
+            if value > 500000:
+                print(f"🚨 Very high {feature_name}: {value:,.0f} (confidence weighting may need adjustment)")
+            elif value > 300000:
+                print(f"⚠️  High {feature_name}: {value:,.0f} (monitoring)")
+
+    @staticmethod
     def safe_numeric(value, default=0.0):
         """Safely convert value to numeric, handling various types including racing positions."""
         if pd.isna(value) or value is None:
@@ -118,58 +143,6 @@
             except ValueError:
                 return 12.0  # Default for unknown strings
         return default
->>>>>>> a9b1cb1e
-
-    @staticmethod
-    def validate_earnings_features(features: Dict[str, float], feature_name: str) -> None:
-        """
-        Validate earnings features to catch extreme outliers that could break models.
-
-        Args:
-            features: Dictionary of calculated features
-            feature_name: Name of the feature to validate
-
-        Raises:
-            AssertionError: If feature values are outside reasonable bounds
-        """
-        if feature_name in features:
-            value = features[feature_name]
-
-            # Validate range
-            assert value >= 0, f"Negative {feature_name}: {value}"
-
-            # With confidence weighting, values should be much more reasonable
-            # But allow some flexibility for genuinely high-earning experienced horses
-            if value > 500000:
-                print(f"🚨 Very high {feature_name}: {value:,.0f} (confidence weighting may need adjustment)")
-            elif value > 300000:
-                print(f"⚠️  High {feature_name}: {value:,.0f} (monitoring)")
-
-    @staticmethod
-    def safe_numeric(value, default=0.0):
-        """Safely convert value to numeric, handling various types including racing positions."""
-        if pd.isna(value) or value is None:
-            return default
-        if isinstance(value, (int, float)):
-            return float(value)
-        if isinstance(value, str):
-            value = value.strip().upper()
-            if value in ('', 'N/A', 'NULL'):
-                return default
-            # Handle racing position strings
-            if value in ['DAI', 'DISTANTE', 'DIST']:
-                return 15.0  # Poor finish
-            elif value in ['ARR', 'ARRETE', 'STOPPED']:
-                return 16.0  # Did not finish
-            elif value in ['TOMBE', 'FALLEN']:
-                return 17.0  # Fell
-            elif value in ['NP', 'NON_PARTANT', 'DID_NOT_START']:
-                return 18.0  # Did not start
-            try:
-                return float(value)
-            except ValueError:
-                return 12.0  # Default for unknown strings
-        return default
 
     @staticmethod
     def calculate_performance_ratios(participant: Dict, field_mean: float = 100000) -> Dict[str, float]:
@@ -184,22 +157,15 @@
             Dict avec les ratios calculés (gains_par_course utilise la pondération par confiance)
         """
         courses_total = FeatureCalculator.safe_numeric(participant.get('coursescheval', 0), 0.0)
-<<<<<<< HEAD
         gains_carriere = FeatureCalculator.safe_numeric(participant.get('gainsCarriere', 0), 0.0)
-=======
->>>>>>> a9b1cb1e
 
         if courses_total > 0:
             ratios = {
                 'ratio_victoires': FeatureCalculator.safe_numeric(participant.get('victoirescheval,', 0), 0.0) / courses_total,
                 'ratio_places': FeatureCalculator.safe_numeric(participant.get('placescheval', 0), 0.0) / courses_total,
-<<<<<<< HEAD
                 'gains_par_course': FeatureCalculator.calculate_confidence_weighted_earnings(
                     gains_carriere, courses_total, field_mean
                 )
-=======
-                'gains_par_course': FeatureCalculator.safe_numeric(participant.get('gainsCarriere', 0), 0.0) / courses_total
->>>>>>> a9b1cb1e
             }
         else:
             ratios = {
@@ -214,7 +180,6 @@
         return ratios
 
     @staticmethod
-<<<<<<< HEAD
     def calculate_phase1_career_features(participant: Dict, field_mean: float = 100000) -> Dict[str, float]:
         """
         Calculate Phase 1 career performance features with confidence weighting.
@@ -223,21 +188,11 @@
             participant: Dictionary containing participant data
             field_mean: Field mean for confidence weighting
 
-=======
-    def calculate_phase1_career_features(participant: Dict) -> Dict[str, float]:
-        """
-        Calculate Phase 1 career performance features.
-        
-        Args:
-            participant: Dictionary containing participant data
-            
->>>>>>> a9b1cb1e
         Returns:
             Dict with Phase 1 career features
         """
         courses_total = FeatureCalculator.safe_numeric(participant.get('coursescheval', 0), 0.0)
         victoires = FeatureCalculator.safe_numeric(participant.get('victoirescheval', 0), 0.0)
-<<<<<<< HEAD
         gains_carriere = FeatureCalculator.safe_numeric(participant.get('gainsCarriere', 0), 0.0)
 
         # Ensure earnings are non-negative (prevent calculation errors)
@@ -253,30 +208,14 @@
             gains_carriere, courses_total, field_mean
         ) if courses_total > 0 else 0.0
 
-=======
-        
-        features = {}
-        
-        # Career strike rate (more specific than ratio_victoires)
-        features['career_strike_rate'] = victoires / courses_total if courses_total > 0 else 0.0
-        
-        # Earnings per race
-        gains_carriere = FeatureCalculator.safe_numeric(participant.get('gainsCarriere', 0), 0.0)
-        features['earnings_per_race'] = gains_carriere / courses_total if courses_total > 0 else 0.0
-        
->>>>>>> a9b1cb1e
         # Recent vs career earnings comparison
         gains_annee = FeatureCalculator.safe_numeric(participant.get('gainsAnneeEnCours', 0), 0.0)
         gains_precedente = FeatureCalculator.safe_numeric(participant.get('gainsAnneePrecedente', 0), 0.0)
         features['earnings_trend'] = (gains_annee - gains_precedente) / max(gains_precedente, 1) if gains_precedente > 0 else 0.0
-<<<<<<< HEAD
 
         # Validate earnings features
         FeatureCalculator.validate_earnings_features(features, 'earnings_per_race')
 
-=======
-        
->>>>>>> a9b1cb1e
         return features
     
     @staticmethod
@@ -643,13 +582,8 @@
             for key, value in equipment_impact_features.items():
                 result_df.at[index, key] = value
 
-<<<<<<< HEAD
             # Phase 1: Calculer les features de carrière avec pondération par confiance
             phase1_career_features = FeatureCalculator.calculate_phase1_career_features(participant, field_mean)
-=======
-            # Phase 1: Calculer les features de carrière
-            phase1_career_features = FeatureCalculator.calculate_phase1_career_features(participant)
->>>>>>> a9b1cb1e
             for key, value in phase1_career_features.items():
                 result_df.at[index, key] = value
 
